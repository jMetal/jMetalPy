--- conflicted
+++ resolved
@@ -1,11 +1,7 @@
 from setuptools import setup, find_packages
 
 setup(name='jmetalpy',
-<<<<<<< HEAD
-      version='0.2',
-=======
       version='0.5',
->>>>>>> ba70e1a1
       description='JMetalPy. Python version of the jMetal framework',
       author='Antonio J. Nebro',
       author_email='ajnebro@uma.es',
