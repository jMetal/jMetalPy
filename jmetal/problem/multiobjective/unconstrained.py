--- conflicted
+++ resolved
@@ -275,23 +275,12 @@
         )
 
         float_solution.variables = [
-<<<<<<< HEAD
             random.uniform(self.float_lower_bound[i] * 1.0, self.float_upper_bound[i] * 1.0)
             for i in range(len(self.float_lower_bound))
         ]
-
         integer_solution.variables = [
             random.uniform(self.int_lower_bound[i], self.int_upper_bound[i])
             for i in range(len(self.int_lower_bound))
-=======
-            random.uniform(self.float_lower_bound[i] * 1.0, self.float_upper_bound[i] * 0.01)
-            for i in range(len(self.int_lower_bound))
-        ]
-
-        integer_solution.variables = [
-            random.uniform(self.float_lower_bound[i], self.float_upper_bound[i])
-            for i in range(len(self.float_lower_bound))
->>>>>>> b19d711f
         ]
 
         return CompositeSolution([integer_solution, float_solution])
