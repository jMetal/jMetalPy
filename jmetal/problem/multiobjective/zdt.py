--- conflicted
+++ resolved
@@ -31,12 +31,9 @@
 
     def number_of_objectives(self) -> int:
         return len(self.obj_directions)
-<<<<<<< HEAD
-=======
     
     def number_of_variables(self) -> int:
         return len(self.lower_bound)
->>>>>>> c6007cad
 
     def number_of_constraints(self) -> int:
         return 0
