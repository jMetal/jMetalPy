--- conflicted
+++ resolved
@@ -111,17 +111,6 @@
 
 
 class CompositeSolution(Solution):
-<<<<<<< HEAD
-    """ Class representing solutions composed of a list of solutions"""
-
-    def __init__(self, solutions:List[Solution]):
-        super(CompositeSolution, self).__init__(len(solutions))
-
-
-
-class IntegerFloatSolution(Solution):
-    """ Class representing solutions composed of an integer and float solution"""
-=======
     """ Class representing solutions composed of a list of solutions. The idea is that each decision  variable can
     be a solution of any type, so we can create mixed solutions (e.g., solutions combining any of the existing
     encodings). The adopted approach has the advantage of easing the reuse of existing variation operators, but all the
@@ -135,7 +124,6 @@
                                                 solutions[0].number_of_constraints)
         Check.is_not_none(solutions)
         Check.collection_is_not_empty(solutions)
->>>>>>> db1bf514
 
         for solution in solutions:
             Check.that(solution.number_of_objectives == solutions[0].number_of_objectives,
