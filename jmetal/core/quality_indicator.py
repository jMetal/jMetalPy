from abc import ABC, abstractmethod
<<<<<<< HEAD
=======

>>>>>>> f8f776c1
import numpy as np
from scipy import spatial


class QualityIndicator(ABC):

    def __init__(self, is_minimization: bool):
        self.is_minimization = is_minimization

    @abstractmethod
    def compute(self, solutions: np.array):
        """
        :param solutions: [m, n] bi-dimensional numpy array, being m the number of solutions and n the dimension of
        each solution
        :return: the value of the quality indicator
        """
        pass

    @abstractmethod
    def get_name(self) -> str:
        pass

    @abstractmethod
    def get_short_name(self) -> str:
        pass


class FitnessValue(QualityIndicator):
    def __init__(self, is_minimization: bool = True):
        super(FitnessValue, self).__init__(is_minimization=is_minimization)

    def compute(self, solutions: np.array):
        if self.is_minimization:
            mean = np.mean([s.objectives for s in solutions])
        else:
            mean = -np.mean([s.objectives for s in solutions])

        return mean

    def get_name(self) -> str:
        return 'Fitness'

    def get_short_name(self) -> str:
        return 'Fitness'
<<<<<<< HEAD


=======


>>>>>>> f8f776c1
class GenerationalDistance(QualityIndicator):
    def __init__(self, reference_front: np.array=None):
        """
        * Van Veldhuizen, D.A., Lamont, G.B.: Multiobjective Evolutionary Algorithm Research: A History and Analysis.
          Technical Report TR-98-03, Dept. Elec. Comput. Eng., Air Force. Inst. Technol. (1998)
        """
        super(GenerationalDistance, self).__init__(is_minimization=True)
        self.reference_front = reference_front

    def compute(self, solutions: np.array):
        if self.reference_front is None:
            raise Exception('Reference front is none')

        distances = spatial.distance.cdist(solutions, self.reference_front)

        return np.mean(np.min(distances, axis=1))

    def get_short_name(self) -> str:
        return 'GD'

    def get_name(self) -> str:
        return 'Generational Distance'
<<<<<<< HEAD


class InvertedGenerationalDistance(QualityIndicator):
    def __init__(self, reference_front: np.array):
        super(InvertedGenerationalDistance, self).__init__(is_minimization=True)
        self.reference_front = reference_front

    def compute(self, solutions: np.array = None):
=======


class InvertedGenerationalDistance(QualityIndicator):
    def __init__(self, reference_front: np.array=None):
        super(InvertedGenerationalDistance, self).__init__(is_minimization=True)
        self.reference_front = reference_front

    def compute(self, solutions: np.array):
>>>>>>> f8f776c1
        if self.reference_front is None:
            raise Exception('Reference front is none')

        distances = spatial.distance.cdist(self.reference_front, solutions)

        return np.mean(np.min(distances, axis=1))

    def get_short_name(self) -> str:
        return 'IGD'

    def get_name(self) -> str:
        return 'Inverted Generational Distance'


class EpsilonIndicator(QualityIndicator):
    def __init__(self, reference_front: np.array = None):
        super(EpsilonIndicator, self).__init__(is_minimization=True)
        self.reference_front = reference_front

    def compute(self, front: np.array) -> float:
        return max([min(
            [max([s2[k] - s1[k] for k in range(len(s2))]) for s2 in front]) for s1 in self.reference_front])

    def get_short_name(self) -> str:
        return 'EP'

    def get_name(self) -> str:
        return "Additive Epsilon"


class HyperVolume(QualityIndicator):
    """ Hypervolume computation based on variant 3 of the algorithm in the paper:

    * C. M. Fonseca, L. Paquete, and M. Lopez-Ibanez. An improved dimension-sweep
      algorithm for the hypervolume indicator. In IEEE Congress on Evolutionary
      Computation, pages 1157-1163, Vancouver, Canada, July 2006.

    Minimization is implicitly assumed here!
    """

    def __init__(self, reference_point: [float] = None):
        super(HyperVolume, self).__init__(is_minimization=False)
        self.referencePoint = reference_point
        self.list: MultiList = []

    def compute(self, solutions: np.array):
        """Before the HV computation, front and reference point are translated, so that the reference point is [0, ..., 0].

        :return: The hypervolume that is dominated by a non-dominated front.
        """
        front = solutions

        def weakly_dominates(point, other):
            for i in range(len(point)):
                if point[i] > other[i]:
                    return False
            return True

        relevant_points = []
        reference_point = self.referencePoint
        dimensions = len(reference_point)
        for point in front:
            # only consider points that dominate the reference point
            if weakly_dominates(point, reference_point):
                relevant_points.append(point)
        if any(reference_point):
            # shift points so that reference_point == [0, ..., 0]
            # this way the reference point doesn't have to be explicitly used
            # in the HV computation
            for j in range(len(relevant_points)):
                relevant_points[j] = [relevant_points[j][i] - reference_point[i] for i in range(dimensions)]
        self._pre_process(relevant_points)
        bounds = [-1.0e308] * dimensions

        return self._hv_recursive(dimensions - 1, len(relevant_points), bounds)

    def _hv_recursive(self, dim_index: int, length: int, bounds: list):
        """Recursive call to hypervolume calculation.

        In contrast to the paper, the code assumes that the reference point
        is [0, ..., 0]. This allows the avoidance of a few operations.
        """
        hvol = 0.0
        sentinel = self.list.sentinel
        if length == 0:
            return hvol
        elif dim_index == 0:
            # special case: only one dimension
            # why using hypervolume at all?
            return -sentinel.next[0].cargo[0]
        elif dim_index == 1:
            # special case: two dimensions, end recursion
            q = sentinel.next[1]
            h = q.cargo[0]
            p = q.next[1]
            while p is not sentinel:
                p_cargo = p.cargo
                hvol += h * (q.cargo[1] - p_cargo[1])
                if p_cargo[0] < h:
                    h = p_cargo[0]
                q = p
                p = q.next[1]
            hvol += h * q.cargo[1]
            return hvol
        else:
            remove = self.list.remove
            reinsert = self.list.reinsert
            hv_recursive = self._hv_recursive
            p = sentinel
            q = p.prev[dim_index]
            while q.cargo is not None:
                if q.ignore < dim_index:
                    q.ignore = 0
                q = q.prev[dim_index]
            q = p.prev[dim_index]
            while length > 1 and (
                    q.cargo[dim_index] > bounds[dim_index] or q.prev[dim_index].cargo[dim_index] >= bounds[dim_index]):
                p = q
                remove(p, dim_index, bounds)
                q = p.prev[dim_index]
                length -= 1
            q_area = q.area
            q_cargo = q.cargo
            q_prev_dim_index = q.prev[dim_index]
            if length > 1:
                hvol = q_prev_dim_index.volume[dim_index] + q_prev_dim_index.area[dim_index] * (
                        q_cargo[dim_index] - q_prev_dim_index.cargo[dim_index])
            else:
                q_area[0] = 1
                q_area[1:dim_index + 1] = [q_area[i] * -q_cargo[i] for i in range(dim_index)]
            q.volume[dim_index] = hvol
            if q.ignore >= dim_index:
                q_area[dim_index] = q_prev_dim_index.area[dim_index]
            else:
                q_area[dim_index] = hv_recursive(dim_index - 1, length, bounds)
                if q_area[dim_index] <= q_prev_dim_index.area[dim_index]:
                    q.ignore = dim_index
            while p is not sentinel:
                p_cargo_dim_index = p.cargo[dim_index]
                hvol += q.area[dim_index] * (p_cargo_dim_index - q.cargo[dim_index])
                bounds[dim_index] = p_cargo_dim_index
                reinsert(p, dim_index, bounds)
                length += 1
                q = p
                p = p.next[dim_index]
                q.volume[dim_index] = hvol
                if q.ignore >= dim_index:
                    q.area[dim_index] = q.prev[dim_index].area[dim_index]
                else:
                    q.area[dim_index] = hv_recursive(dim_index - 1, length, bounds)
                    if q.area[dim_index] <= q.prev[dim_index].area[dim_index]:
                        q.ignore = dim_index
            hvol -= q.area[dim_index] * q.cargo[dim_index]
            return hvol

    def _pre_process(self, front):
        """Sets up the list front structure needed for calculation."""
        dimensions = len(self.referencePoint)
        node_list = MultiList(dimensions)
        nodes = [MultiList.Node(dimensions, point) for point in front]
        for i in range(dimensions):
            self._sort_by_dimension(nodes, i)
            node_list.extend(nodes, i)
        self.list = node_list

    def _sort_by_dimension(self, nodes, i):
        """Sorts the list of nodes by the i-th value of the contained points."""
        # build a list of tuples of (point[i], node)
        decorated = [(node.cargo[i], node) for node in nodes]
        # sort by this value
        decorated.sort(key=lambda n: n[0])
        # write back to original list
        nodes[:] = [node for (_, node) in decorated]

    def get_short_name(self) -> str:
        return 'HV'

    def get_name(self) -> str:
        return "Hypervolume (Fonseca et al. implementation)"


class MultiList:
    """A special front structure needed by FonsecaHyperVolume.

    It consists of several doubly linked lists that share common nodes. So,
    every node has multiple predecessors and successors, one in every list.
    """

    class Node:

        def __init__(self, number_lists, cargo=None):
            self.cargo = cargo
            self.next = [None] * number_lists
            self.prev = [None] * number_lists
            self.ignore = 0
            self.area = [0.0] * number_lists
            self.volume = [0.0] * number_lists

        def __str__(self):
            return str(self.cargo)

    def __init__(self, number_lists):
        """ Builds 'numberLists' doubly linked lists.
        """
        self.number_lists = number_lists
        self.sentinel = MultiList.Node(number_lists)
        self.sentinel.next = [self.sentinel] * number_lists
        self.sentinel.prev = [self.sentinel] * number_lists

    def __str__(self):
        strings = []
        for i in range(self.number_lists):
            current_list = []
            node = self.sentinel.next[i]
            while node != self.sentinel:
                current_list.append(str(node))
                node = node.next[i]
            strings.append(str(current_list))
        string_repr = ""
        for string in strings:
            string_repr += string + "\n"
        return string_repr

    def __len__(self):
        """Returns the number of lists that are included in this MultiList."""
        return self.number_lists

    def get_length(self, i):
        """Returns the length of the i-th list."""
        length = 0
        sentinel = self.sentinel
        node = sentinel.next[i]
        while node != sentinel:
            length += 1
            node = node.next[i]
        return length

    def append(self, node, index):
        """ Appends a node to the end of the list at the given index."""
        last_but_one = self.sentinel.prev[index]
        node.next[index] = self.sentinel
        node.prev[index] = last_but_one
        # set the last element as the new one
        self.sentinel.prev[index] = node
        last_but_one.next[index] = node

    def extend(self, nodes, index):
        """ Extends the list at the given index with the nodes."""
        sentinel = self.sentinel
        for node in nodes:
            last_but_one = sentinel.prev[index]
            node.next[index] = sentinel
            node.prev[index] = last_but_one
            # set the last element as the new one
            sentinel.prev[index] = node
            last_but_one.next[index] = node

    def remove(self, node, index, bounds):
        """ Removes and returns 'node' from all lists in [0, 'index'[."""
        for i in range(index):
            predecessor = node.prev[i]
            successor = node.next[i]
            predecessor.next[i] = successor
            successor.prev[i] = predecessor
            if bounds[i] > node.cargo[i]:
                bounds[i] = node.cargo[i]
        return node

    def reinsert(self, node, index, bounds):
        """ Inserts 'node' at the position it had in all lists in [0, 'index'[
        before it was removed. This method assumes that the next and previous
        nodes of the node that is reinserted are in the list.
        """
        for i in range(index):
            node.prev[i].next[i] = node
            node.next[i].prev[i] = node
            if bounds[i] > node.cargo[i]:
                bounds[i] = node.cargo[i]<|MERGE_RESOLUTION|>--- conflicted
+++ resolved
@@ -1,8 +1,5 @@
 from abc import ABC, abstractmethod
-<<<<<<< HEAD
-=======
-
->>>>>>> f8f776c1
+
 import numpy as np
 from scipy import spatial
 
@@ -47,15 +44,10 @@
 
     def get_short_name(self) -> str:
         return 'Fitness'
-<<<<<<< HEAD
-
-
-=======
-
-
->>>>>>> f8f776c1
+
+
 class GenerationalDistance(QualityIndicator):
-    def __init__(self, reference_front: np.array=None):
+    def __init__(self, reference_front: np.array = None):
         """
         * Van Veldhuizen, D.A., Lamont, G.B.: Multiobjective Evolutionary Algorithm Research: A History and Analysis.
           Technical Report TR-98-03, Dept. Elec. Comput. Eng., Air Force. Inst. Technol. (1998)
@@ -76,25 +68,14 @@
 
     def get_name(self) -> str:
         return 'Generational Distance'
-<<<<<<< HEAD
 
 
 class InvertedGenerationalDistance(QualityIndicator):
-    def __init__(self, reference_front: np.array):
+    def __init__(self, reference_front: np.array = None):
         super(InvertedGenerationalDistance, self).__init__(is_minimization=True)
         self.reference_front = reference_front
 
-    def compute(self, solutions: np.array = None):
-=======
-
-
-class InvertedGenerationalDistance(QualityIndicator):
-    def __init__(self, reference_front: np.array=None):
-        super(InvertedGenerationalDistance, self).__init__(is_minimization=True)
-        self.reference_front = reference_front
-
-    def compute(self, solutions: np.array):
->>>>>>> f8f776c1
+    def compute(self, solutions: np.array):
         if self.reference_front is None:
             raise Exception('Reference front is none')
 
