--- conflicted
+++ resolved
@@ -71,11 +71,7 @@
 
 
 class InvertedGenerationalDistance(QualityIndicator):
-<<<<<<< HEAD
-    def __init__(self, reference_front: np.array=None):
-=======
     def __init__(self, reference_front: np.array = None):
->>>>>>> c3a7be2e
         super(InvertedGenerationalDistance, self).__init__(is_minimization=True)
         self.reference_front = reference_front
 
