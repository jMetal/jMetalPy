--- conflicted
+++ resolved
@@ -1,12 +1,9 @@
-import math
 from abc import ABC, abstractmethod
 from typing import TypeVar, Generic
 
-<<<<<<< HEAD
-=======
 import math
->>>>>>> 9674f3db
 from jmetal.core.solution import Solution
+from jmetal.util.constraint_handling import overall_constraint_violation_degree
 
 S = TypeVar('S')
 
@@ -99,10 +96,31 @@
         return result
 
 
+class OverallConstraintViolationComparator(Comparator):
+
+    def compare(self, solution1: Solution, solution2: Solution) -> int:
+        violation_degree_solution_1 = overall_constraint_violation_degree(solution1)
+        violation_degree_solution_2 = overall_constraint_violation_degree(solution2)
+        if violation_degree_solution_1 < 0 and violation_degree_solution_2 < 0:
+            if violation_degree_solution_1 > violation_degree_solution_2:
+                result = -1
+            elif violation_degree_solution_2 > violation_degree_solution_1:
+                result = 1
+            else:
+                result = 0
+        elif violation_degree_solution_1 == 0 and violation_degree_solution_2 < 0:
+            result = -1
+        elif violation_degree_solution_2 == 0 and violation_degree_solution_1 < 0:
+            result = 1
+        else:
+            result = 0
+
+        return result
+
+
 class DominanceComparator(Comparator):
 
-    def __init__(self,
-                 constraint_comparator = SolutionAttributeComparator('overall_constraint_violation', False)):
+    def __init__(self, constraint_comparator=OverallConstraintViolationComparator()):
         self.constraint_comparator = constraint_comparator
 
     def compare(self, solution1: Solution, solution2: Solution) -> int:
@@ -111,10 +129,7 @@
         elif solution2 is None:
             raise Exception("The solution2 is None")
 
-        result = 0
-
-        if solution1.attributes.get(self.constraint_comparator.key) is not None:
-            result = self.constraint_comparator.compare(solution1, solution2)
+        result = self.constraint_comparator.compare(solution1, solution2)
         if result == 0:
             result = self.__dominance_test(solution1, solution2)
 
