import logging
import os
from pathlib import Path
from typing import List, TypeVar

from tqdm import tqdm

from jmetal.core.observer import Observer
from jmetal.core.problem import DynamicProblem
from jmetal.core.quality_indicator import InvertedGenerationalDistance
<<<<<<< HEAD
from jmetal.lab.visualization import StreamingPlot, Plot
from jmetal.util.solution import print_function_values_to_file, print_variables_to_file 
=======
from jmetal.lab.visualization import Plot, StreamingPlot
from jmetal.util.solution import print_function_values_to_file
>>>>>>> f2ad951b

S = TypeVar("S")

LOGGER = logging.getLogger("jmetal")

"""
.. module:: observer
   :platform: Unix, Windows
   :synopsis: Implementation of algorithm's observers.

.. moduleauthor:: Antonio J. Nebro <antonio@lcc.uma.es>
"""


class ProgressBarObserver(Observer):
    def __init__(self, max: int) -> None:
        """Show a smart progress meter with the number of evaluations and computing time.

        :param max: Number of expected iterations.
        """
        self.progress_bar = None
        self.progress = 0
        self._max = max

    def update(self, *args, **kwargs):
        if not self.progress_bar:
            self.progress_bar = tqdm(total=self._max, ascii=True, desc="Progress")

        evaluations = kwargs["EVALUATIONS"]

        self.progress_bar.update(evaluations - self.progress)
        self.progress = evaluations

        if self.progress >= self._max:
            self.progress_bar.close()


class BasicObserver(Observer):
    def __init__(self, frequency: int = 1) -> None:
        """Show the number of evaluations, best fitness and computing time.

        :param frequency: Display frequency."""
        self.display_frequency = frequency

    def update(self, *args, **kwargs):
        computing_time = kwargs["COMPUTING_TIME"]
        evaluations = kwargs["EVALUATIONS"]
        solutions = kwargs["SOLUTIONS"]

        if (evaluations % self.display_frequency) == 0 and solutions:
            if type(solutions) == list:
                fitness = solutions[0].objectives
            else:
                fitness = solutions.objectives

            LOGGER.info(
                "Evaluations: {} \n Best fitness: {} \n Computing time: {}".format(evaluations, fitness, computing_time)
            )


class PrintObjectivesObserver(Observer):
    def __init__(self, frequency: int = 1) -> None:
        """Show the number of evaluations, best fitness and computing time.

        :param frequency: Display frequency."""
        self.display_frequency = frequency

    def update(self, *args, **kwargs):
        evaluations = kwargs["EVALUATIONS"]
        solutions = kwargs["SOLUTIONS"]

        if (evaluations % self.display_frequency) == 0 and solutions:
            if type(solutions) == list:
                fitness = solutions[0].objectives
            else:
                fitness = solutions.objectives

            LOGGER.info("Evaluations: {}. fitness: {}".format(evaluations, fitness))


class WriteFrontToFileObserver(Observer):
    def __init__(self, output_directory: str) -> None:
        """Write function values of the front into files.

        :param output_directory: Output directory. Each front will be saved on a file `FUN.x`."""
        self.counter = 0
        self.directory = output_directory

        if Path(self.directory).is_dir():
            LOGGER.warning("Directory {} exists. Removing contents.".format(self.directory))
            for file in os.listdir(self.directory):
                os.remove("{0}/{1}".format(self.directory, file))
        else:
            LOGGER.warning("Directory {} does not exist. Creating it.".format(self.directory))
            Path(self.directory).mkdir(parents=True)

    def update(self, *args, **kwargs):
        problem = kwargs["PROBLEM"]
        solutions = kwargs["SOLUTIONS"]

        if solutions:
            if isinstance(problem, DynamicProblem):
                termination_criterion_is_met = kwargs.get("TERMINATION_CRITERIA_IS_MET", None)

                if termination_criterion_is_met:
                    print_function_values_to_file(solutions, "{}/FUN.{}".format(self.directory, self.counter))
                    self.counter += 1
            else:
                print_function_values_to_file(solutions, "{}/FUN.{}".format(self.directory, self.counter))
                self.counter += 1


class PlotFrontToFileObserver(Observer):
    def __init__(self, output_directory: str, step: int = 100, **kwargs) -> None:
        """Plot and save Pareto front approximations into files.

        :param output_directory: Output directory.
        """
        self.directory = output_directory
        self.plot_front = Plot(title="Pareto front approximation", **kwargs)
        self.last_front = []
        self.fronts = []
        self.counter = 0
        self.step = step

        if Path(self.directory).is_dir():
            LOGGER.warning("Directory {} exists. Removing contents.".format(self.directory))
            for file in os.listdir(self.directory):
                os.remove("{0}/{1}".format(self.directory, file))
        else:
            LOGGER.warning("Directory {} does not exist. Creating it.".format(self.directory))
            Path(self.directory).mkdir(parents=True)

    def update(self, *args, **kwargs):
        problem = kwargs["PROBLEM"]
        solutions = kwargs["SOLUTIONS"]
        evaluations = kwargs["EVALUATIONS"]

        if solutions:
            if (evaluations % self.step) == 0:
                if isinstance(problem, DynamicProblem):
                    termination_criterion_is_met = kwargs.get("TERMINATION_CRITERIA_IS_MET", None)

                    if termination_criterion_is_met:
                        if self.counter > 0:
                            igd = InvertedGenerationalDistance(self.last_front)
                            igd_value = igd.compute(solutions)
                        else:
                            igd_value = 1

                        if igd_value > 0.005:
                            self.fronts += solutions
                            self.plot_front.plot(
                                [self.fronts],
                                label=problem.get_name(),
                                filename=f"{self.directory}/front-{evaluations}",
                            )
                        self.counter += 1
                        self.last_front = solutions
                else:
                    self.plot_front.plot(
                        [solutions],
                        label=f"{evaluations} evaluations",
                        filename=f"{self.directory}/front-{evaluations}",
                    )
                    self.counter += 1


class VisualizerObserver(Observer):
    def __init__(
        self, reference_front: List[S] = None, reference_point: list = None, display_frequency: int = 1
    ) -> None:
        self.figure = None
        self.display_frequency = display_frequency

        self.reference_point = reference_point
        self.reference_front = reference_front

    def update(self, *args, **kwargs):
        evaluations = kwargs["EVALUATIONS"]
        solutions = kwargs["SOLUTIONS"]

        if solutions:
            if self.figure is None:
                self.figure = StreamingPlot(reference_point=self.reference_point, reference_front=self.reference_front)
                self.figure.plot(solutions)

            if (evaluations % self.display_frequency) == 0:
                # check if reference point has changed
                reference_point = kwargs.get("REFERENCE_POINT", None)

                if reference_point:
                    self.reference_point = reference_point
                    self.figure.update(solutions, reference_point)
                else:
                    self.figure.update(solutions)

<<<<<<< HEAD
                self.figure.ax.set_title('Eval: {}'.format(evaluations), fontsize=13)


                
class WriteFrontVariablesToFileObserver(Observer):

    def __init__(self, output_directory: str) -> None:
        """ Write function values of the front into files.

        :param output_directory: Output directory. Each front will be saved on a file `FUN.x`. """
        self.counter = 0
        self.directory = output_directory

        if Path(self.directory).is_dir():
            LOGGER.warning('Directory {} exists. Removing contents.'.format(self.directory))
            for file in os.listdir(self.directory):
                os.remove('{0}/{1}'.format(self.directory, file))
        else:
            LOGGER.warning('Directory {} does not exist. Creating it.'.format(self.directory))
            Path(self.directory).mkdir(parents=True)

    def update(self, *args, **kwargs):
        problem = kwargs['PROBLEM']
        solutions = kwargs['SOLUTIONS']

        if solutions:
            if isinstance(problem, DynamicProblem):
                termination_criterion_is_met = kwargs.get('TERMINATION_CRITERIA_IS_MET', None)

                if termination_criterion_is_met:                  
                    print_variables_to_file(solutions, '{}/VAR.{}'.format(self.directory, self.counter))
                    self.counter += 1
            else:
                print_variables_to_file(solutions, '{}/VAR.{}'.format(self.directory, self.counter))
                self.counter += 1

class PlotParetoFrontToFileObserver(Observer):

      def __init__(self, output_directory: str) -> None:
        """ Write function values of the front into files.

        :param output_directory: Output directory. Each front will be saved on a file `FUN.x`. """
        self.counter = 0
        self.directory = output_directory

        if Path(self.directory).is_dir():
            LOGGER.warning('Directory {} exists. Removing contents.'.format(self.directory))
            for file in os.listdir(self.directory):
                os.remove('{0}/{1}'.format(self.directory, file))
        else:
            LOGGER.warning('Directory {} does not exist. Creating it.'.format(self.directory))
            Path(self.directory).mkdir(parents=True)

      def update(self, *args, **kwargs):
        problem = kwargs['PROBLEM']
        solutions = kwargs['SOLUTIONS']

        if solutions:
            if isinstance(problem, DynamicProblem):
                termination_criterion_is_met = kwargs.get('TERMINATION_CRITERIA_IS_MET', None)

                if termination_criterion_is_met:                  
                    plot_front = Plot(title='Pareto front approximation', axis_labels=['distance cost', 'time cost'])
                    plot_front.plot(solutions, label='NSGAII-CVRP', filename='{}/PARETO.{}'.format(self.directory, self.counter), format='png')
                    self.counter += 1
            else:
                plot_front = Plot(title='Pareto front approximation', axis_labels=['distance cost', 'time cost'])
                plot_front.plot(solutions, label='NSGAII-CVRP', filename='{}/PARETO.{}'.format(self.directory, self.counter), format='png')
                self.counter += 1
=======
                self.figure.ax.set_title("Eval: {}".format(evaluations), fontsize=13)
>>>>>>> f2ad951b
<|MERGE_RESOLUTION|>--- conflicted
+++ resolved
@@ -8,13 +8,9 @@
 from jmetal.core.observer import Observer
 from jmetal.core.problem import DynamicProblem
 from jmetal.core.quality_indicator import InvertedGenerationalDistance
-<<<<<<< HEAD
 from jmetal.lab.visualization import StreamingPlot, Plot
 from jmetal.util.solution import print_function_values_to_file, print_variables_to_file 
-=======
-from jmetal.lab.visualization import Plot, StreamingPlot
-from jmetal.util.solution import print_function_values_to_file
->>>>>>> f2ad951b
+
 
 S = TypeVar("S")
 
@@ -211,8 +207,6 @@
                     self.figure.update(solutions, reference_point)
                 else:
                     self.figure.update(solutions)
-
-<<<<<<< HEAD
                 self.figure.ax.set_title('Eval: {}'.format(evaluations), fontsize=13)
 
 
@@ -281,7 +275,4 @@
             else:
                 plot_front = Plot(title='Pareto front approximation', axis_labels=['distance cost', 'time cost'])
                 plot_front.plot(solutions, label='NSGAII-CVRP', filename='{}/PARETO.{}'.format(self.directory, self.counter), format='png')
-                self.counter += 1
-=======
-                self.figure.ax.set_title("Eval: {}".format(evaluations), fontsize=13)
->>>>>>> f2ad951b
+                self.counter += 1