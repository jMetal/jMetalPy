import io
import os
from concurrent.futures import ProcessPoolExecutor
from pathlib import Path
from statistics import median
from typing import List

import matplotlib.pyplot as plt
import numpy as np
import pandas as pd
from scipy.stats import mannwhitneyu

from jmetal.core.algorithm import Algorithm
from jmetal.core.quality_indicator import QualityIndicator
from jmetal.logger import get_logger
from jmetal.util.solution import (
    print_function_values_to_file,
    print_variables_to_file,
    read_solutions,
)

logger = get_logger(__name__)

"""
.. module:: laboratory
   :platform: Unix, Windows
   :synopsis: Run experiments. WIP!

.. moduleauthor:: Antonio Benítez-Hidalgo <antonio.b@uma.es>
"""


class Job:
    def __init__(self, algorithm: Algorithm, algorithm_tag: str, problem_tag: str, run: int):
        self.algorithm = algorithm
        self.algorithm_tag = algorithm_tag
        self.problem_tag = problem_tag
        self.run_tag = run

    def execute(self, output_path: str = ""):
        self.algorithm.run()

        if output_path:
            file_name = os.path.join(output_path, "FUN.{}.tsv".format(self.run_tag))
            print_function_values_to_file(self.algorithm.get_result(), filename=file_name)

            file_name = os.path.join(output_path, "VAR.{}.tsv".format(self.run_tag))
            print_variables_to_file(self.algorithm.get_result(), filename=file_name)

            file_name = os.path.join(output_path, "TIME.{}".format(self.run_tag))
            with open(file_name, "w+") as of:
                of.write(str(self.algorithm.total_computing_time))


class Experiment:
    def __init__(self, output_dir: str, jobs: List[Job], m_workers: int = 6):
        """Run an experiment to execute a list of jobs.

        :param output_dir: Base directory where each job will save its results.
        :param jobs: List of Jobs (from :py:mod:`jmetal.util.laboratory)`) to be executed.
        :param m_workers: Maximum number of workers to execute the Jobs in parallel.
        """
        self.jobs = jobs
        self.m_workers = m_workers
        self.output_dir = output_dir

    def run(self) -> None:
        with ProcessPoolExecutor(max_workers=self.m_workers) as executor:
            for job in self.jobs:
                output_path = os.path.join(self.output_dir, job.algorithm_tag, job.problem_tag)
                executor.submit(job.execute(output_path))


def generate_summary_from_experiment(
    input_dir: str, quality_indicators: List[QualityIndicator], reference_fronts: str = ""
):
    """Compute a list of quality indicators. The input data directory *must* met the following structure (this is generated
    automatically by the Experiment class):

    * <base_dir>

      * algorithm_a

        * problem_a

          * FUN.0.tsv
          * FUN.1.tsv
          * VAR.0.tsv
          * VAR.1.tsv
          * ...

    :param input_dir: Directory where all the input data is found (function values and variables).
    :param reference_fronts: Directory where reference fronts are found.
    :param quality_indicators: List of quality indicators to compute.
    :return: None.
    """

    if not quality_indicators:
        quality_indicators = []

    with open("QualityIndicatorSummary.csv", "w+") as of:
        of.write("Algorithm,Problem,ExecutionId,IndicatorName,IndicatorValue\n")

    for dirname, _, filenames in os.walk(input_dir):
        for filename in filenames:
            try:
                # Linux filesystem
                algorithm, problem = dirname.split("/")[-2:]
            except ValueError:
                # Windows filesystem
                algorithm, problem = dirname.split("\\")[-2:]

            if "TIME" in filename:
                run_tag = [s for s in filename.split(".") if s.isdigit()].pop()

                with open(os.path.join(dirname, filename), "r") as content_file:
                    content = content_file.read()

                with open("QualityIndicatorSummary.csv", "a+") as of:
                    of.write(",".join([algorithm, problem, run_tag, "Time", str(content)]))
                    of.write("\n")

            if "FUN" in filename:
                solutions = read_solutions(os.path.join(dirname, filename))
                run_tag = [s for s in filename.split(".") if s.isdigit()].pop()
                for indicator in quality_indicators:
                    reference_front_file = os.path.join(reference_fronts, problem + ".pf")

                    # Add reference front if any
                    if hasattr(indicator, "reference_front"):
                        if Path(reference_front_file).is_file():
                            reference_front = []
                            with open(reference_front_file) as file:
                                for line in file:
                                    reference_front.append([float(x) for x in line.split()])

                            indicator.reference_front = reference_front
                        else:
                            logger.warning("Reference front not found at", reference_front_file)

                    result = indicator.compute([solutions[i].objectives for i in range(len(solutions))])

                    # Save quality indicator value to file
                    with open("QualityIndicatorSummary.csv", "a+") as of:
                        of.write(",".join([algorithm, problem, run_tag, indicator.get_short_name(), str(result)]))
                        of.write("\n")


def generate_boxplot(filename: str, output_dir: str = "boxplot"):
    """Generate boxplot diagrams.

    :param filename: Input filename (summary).
    :param output_dir: Output path.
    """
    df = pd.read_csv(filename, skipinitialspace=True)

    if len(set(df.columns.tolist())) != 5:
        raise Exception("Wrong number of columns")

    if Path(output_dir).is_dir():
        logger.warning("Directory {} exists. Removing contents.".format(output_dir))
        for file in os.listdir(output_dir):
            os.remove("{0}/{1}".format(output_dir, file))
    else:
        logger.warning("Directory {} does not exist. Creating it.".format(output_dir))
        Path(output_dir).mkdir(parents=True)

    algorithms = pd.unique(df["Algorithm"])
    problems = pd.unique(df["Problem"])
    indicators = pd.unique(df["IndicatorName"])

    # We consider the quality indicator indicator_name

    for indicator_name in indicators:
        data = df[df["IndicatorName"] == indicator_name]

        for pr in problems:
            data_to_plot = []

            for alg in algorithms:
                data_to_plot.append(
                    data["IndicatorValue"][np.logical_and(data["Algorithm"] == alg, data["Problem"] == pr)]
                )

            # Create a figure instance
            fig = plt.figure(1, figsize=(9, 6))
            plt.suptitle(pr, y=0.95, fontsize=18)

            ax = fig.add_subplot(111)
            ax.boxplot(data_to_plot)

            ax.set_xticklabels(algorithms)
            ax.tick_params(labelsize=20)

            plt.savefig(os.path.join(output_dir, "boxplot-{}-{}.png".format(pr, indicator_name)), bbox_inches="tight")
            plt.savefig(os.path.join(output_dir, "boxplot-{}-{}.eps".format(pr, indicator_name)), bbox_inches="tight")
            plt.close(fig)


def generate_latex_tables(filename: str, output_dir: str = "latex/statistical"):
    """Computes a number of statistical values (mean, median, standard deviation, interquartile range).

    :param filename: Input filename (summary).
    :param output_dir: Output path.
    """
    df = pd.read_csv(filename, skipinitialspace=True)

    if len(set(df.columns.tolist())) != 5:
        raise Exception("Wrong number of columns")

    if Path(output_dir).is_dir():
        logger.warning("Directory {} exists. Removing contents.".format(output_dir))
        for file in os.listdir(output_dir):
            os.remove("{0}/{1}".format(output_dir, file))
    else:
        logger.warning("Directory {} does not exist. Creating it.".format(output_dir))
        Path(output_dir).mkdir(parents=True)

    # Generate median & iqr tables
    median, iqr = pd.DataFrame(), pd.DataFrame()
    mean, std = pd.DataFrame(), pd.DataFrame()

    for algorithm_name, subset in df.groupby("Algorithm", sort=False):
        subset = subset.drop("Algorithm", axis=1)
        subset = subset.rename(columns={"IndicatorValue": algorithm_name})
        subset = subset.set_index(["Problem", "IndicatorName", "ExecutionId"])

        # Compute Median and Interquartile range
        median_ = subset.groupby(level=[0, 1]).median()
        median = pd.concat([median, median_], axis=1)

        iqr_ = subset.groupby(level=[0, 1]).quantile(0.75) - subset.groupby(level=[0, 1]).quantile(0.25)
        iqr = pd.concat([iqr, iqr_], axis=1)

        # Compute Mean and Standard deviation
        mean_ = subset.groupby(level=[0, 1]).mean()
        mean = pd.concat([mean, mean_], axis=1)

        std_ = subset.groupby(level=[0, 1]).std()
        std = pd.concat([std, std_], axis=1)

    # Generate mean & std tables
    for indicator_name, subset in std.groupby("IndicatorName", sort=False):
        subset = median.groupby("IndicatorName", sort=False).get_group(indicator_name)
        subset.index = subset.index.droplevel(1)
        subset.to_csv(os.path.join(output_dir, "Median-{}.csv".format(indicator_name)), sep="\t", encoding="utf-8")

        subset = iqr.groupby("IndicatorName", sort=False).get_group(indicator_name)
        subset.index = subset.index.droplevel(1)
        subset.to_csv(os.path.join(output_dir, "IQR-{}.csv".format(indicator_name)), sep="\t", encoding="utf-8")

        subset = mean.groupby("IndicatorName", sort=False).get_group(indicator_name)
        subset.index = subset.index.droplevel(1)
        subset.to_csv(os.path.join(output_dir, "Mean-{}.csv".format(indicator_name)), sep="\t", encoding="utf-8")

        subset = std.groupby("IndicatorName", sort=False).get_group(indicator_name)
        subset.index = subset.index.droplevel(1)
        subset.to_csv(os.path.join(output_dir, "Std-{}.csv".format(indicator_name)), sep="\t", encoding="utf-8")

    # Generate LaTeX tables
    for indicator_name in df.groupby("IndicatorName", sort=False).groups.keys():
        # Median & IQR
        md = median.groupby("IndicatorName", sort=False).get_group(indicator_name)
        md.index = md.index.droplevel(1)

        i = iqr.groupby("IndicatorName", sort=False).get_group(indicator_name)
        i.index = i.index.droplevel(1)

        with open(os.path.join(output_dir, "MedianIQR-{}.tex".format(indicator_name)), "w") as latex:
            latex.write(
                __averages_to_latex(
                    md,
                    i,
                    caption="Median and Interquartile Range of the {} quality indicator.".format(indicator_name),
                    minimization=check_minimization(indicator_name),
                    label="table:{}".format(indicator_name),
                )
            )

        # Mean & Std
        mn = mean.groupby("IndicatorName", sort=False).get_group(indicator_name)
        mn.index = mn.index.droplevel(1)

        s = std.groupby("IndicatorName", sort=False).get_group(indicator_name)
        s.index = s.index.droplevel(1)

        with open(os.path.join(output_dir, "MeanStd-{}.tex".format(indicator_name)), "w") as latex:
            latex.write(
                __averages_to_latex(
                    mn,
                    s,
                    caption="Mean and Standard Deviation of the {} quality indicator.".format(indicator_name),
                    minimization=check_minimization(indicator_name),
                    label="table:{}".format(indicator_name),
                )
            )


def compute_wilcoxon(filename: str, output_dir: str = "latex/wilcoxon"):
    """
    :param filename: Input filename (summary).
    :param output_dir: Output path.
    """
    df = pd.read_csv(filename, skipinitialspace=True)

    if len(set(df.columns.tolist())) != 5:
        raise Exception("Wrong number of columns")

    if Path(output_dir).is_dir():
        logger.warning("Directory {} exists. Removing contents.".format(output_dir))
        for file in os.listdir(output_dir):
            os.remove("{0}/{1}".format(output_dir, file))
    else:
        logger.warning("Directory {} does not exist. Creating it.".format(output_dir))
        Path(output_dir).mkdir(parents=True)

    algorithms = pd.unique(df["Algorithm"])
    problems = pd.unique(df["Problem"])
    indicators = pd.unique(df["IndicatorName"])

    table = pd.DataFrame(index=algorithms[0:-1], columns=algorithms[1:])

    for indicator_name in indicators:
        for i, row_algorithm in enumerate(algorithms[0:-1]):
            wilcoxon = []
            for j, col_algorithm in enumerate(algorithms[1:]):
                line = []

                if i <= j:
                    for problem in problems:
                        df1 = df[
                            (df["Algorithm"] == row_algorithm)
                            & (df["Problem"] == problem)
                            & (df["IndicatorName"] == indicator_name)
                        ]
                        df2 = df[
                            (df["Algorithm"] == col_algorithm)
                            & (df["Problem"] == problem)
                            & (df["IndicatorName"] == indicator_name)
                        ]

                        data1 = df1["IndicatorValue"]
                        data2 = df2["IndicatorValue"]

                        median1 = median(data1)
                        median2 = median(data2)

                        stat, p = mannwhitneyu(data1, data2)

                        if p <= 0.05:
                            if check_minimization(indicator_name):
                                if median1 <= median2:
                                    line.append("+")
                                else:
                                    line.append("o")
                            else:
                                if median1 >= median2:
                                    line.append("+")
                                else:
                                    line.append("o")
                        else:
                            line.append("-")
                    wilcoxon.append("".join(line))

            if len(wilcoxon) < len(algorithms):
                wilcoxon = [""] * (len(algorithms) - len(wilcoxon) - 1) + wilcoxon
            table.loc[row_algorithm] = wilcoxon

        table.to_csv(os.path.join(output_dir, "Wilcoxon-{}.csv".format(indicator_name)), sep="\t", encoding="utf-8")

        with open(os.path.join(output_dir, "Wilcoxon-{}.tex".format(indicator_name)), "w") as latex:
            latex.write(
                __wilcoxon_to_latex(
                    table,
                    caption="Wilcoxon values of the {} quality indicator ({}).".format(
                        indicator_name, ", ".join(problems)
                    ),
                    label="table:{}".format(indicator_name),
                )
            )


def compute_mean_indicator(filename: str, indicator_name: str):
    """Compute the mean values of an indicator.
    :param filename:
    :param indicator_name: Quality indicator name.
    """
    df = pd.read_csv(filename, skipinitialspace=True)

    if len(set(df.columns.tolist())) != 5:
        raise Exception("Wrong number of columns")

    algorithms = pd.unique(df["Algorithm"])
    problems = pd.unique(df["Problem"])

    # We consider the quality indicator indicator_name
    data = df[df["IndicatorName"] == indicator_name]

    # Compute for each pair algorithm/problem the average of IndicatorValue
    average_values = np.zeros((problems.size, algorithms.size))
    j = 0
    for alg in algorithms:
        i = 0
        for pr in problems:
            average_values[i, j] = data["IndicatorValue"][
                np.logical_and(data["Algorithm"] == alg, data["Problem"] == pr)
            ].mean()
            i += 1
        j += 1

    # Generate dataFrame from average values and order columns by name
    df = pd.DataFrame(data=average_values, index=problems, columns=algorithms)
    df = df.reindex(df.columns, axis=1)

    return df


def __averages_to_latex(
    central_tendency: pd.DataFrame,
    dispersion: pd.DataFrame,
    caption: str,
    label: str,
    minimization=True,
    alignment: str = "c",
):
    """Convert a pandas DataFrame to a LaTeX tabular. Prints labels in bold and does use math mode.

    :param caption: LaTeX table caption.
    :param label: LaTeX table label.
    :param minimization: If indicator is minimization, highlight the best values of mean/median; else, the lowest.
    """
    num_columns, num_rows = central_tendency.shape[1], central_tendency.shape[0]
    output = io.StringIO()

    col_format = "{}|{}".format(alignment, alignment * num_columns)
    column_labels = ["\\textbf{{{0}}}".format(label.replace("_", "\\_")) for label in central_tendency.columns]

    # Write header
    output.write("\\documentclass{article}\n")

    output.write("\\usepackage[utf8]{inputenc}\n")
    output.write("\\usepackage{tabularx}\n")
    output.write("\\usepackage{colortbl}\n")
    output.write("\\usepackage[table*]{xcolor}\n")

    output.write("\\xdefinecolor{gray95}{gray}{0.65}\n")
    output.write("\\xdefinecolor{gray25}{gray}{0.8}\n")

    output.write("\\title{Median and IQR}\n")
    output.write("\\author{}\n")

    output.write("\\begin{document}\n")
    output.write("\\maketitle\n")

    output.write("\\section{Table}\n")

    output.write("\\begin{table}[!htp]\n")
    output.write("  \\caption{{{}}}\n".format(caption))
    output.write("  \\label{{{}}}\n".format(label))
    output.write("  \\centering\n")
    output.write("  \\begin{scriptsize}\n")
    output.write("  \\begin{tabular}{%s}\n" % col_format)
    output.write("      & {} \\\\\\hline\n".format(" & ".join(column_labels)))

    # Write data lines
    for i in range(num_rows):
        central_values = [v for v in central_tendency.iloc[i]]
        dispersion_values = [v for v in dispersion.iloc[i]]

        # Sort mean/median values (the lower the better if minimization)
        # Note that mean/median values could be the same: in that case, sort by Std/IQR (the lower the better)
        sorted_values = sorted(
            zip(central_values, dispersion_values, [i for i in range(len(central_values))]), key=lambda v: (v[0], -v[1])
        )

        if minimization:
            second_best, best = sorted_values[0][2], sorted_values[1][2]
        else:
            second_best, best = sorted_values[-1][2], sorted_values[-2][2]

        # Compose cell
        values = [
            "{:.2e}_{{{:.2e}}}".format(central_values[i], dispersion_values[i]) for i in range(len(central_values))
        ]

        # Highlight values
        values[best] = "\\cellcolor{gray25} " + values[best]
        values[second_best] = "\\cellcolor{gray95} " + values[second_best]

        output.write(
            "      \\textbf{{{0}}} & ${1}$ \\\\\n".format(
                central_tendency.index[i], " $ & $ ".join([str(val) for val in values])
            )
        )

    # Write footer
    output.write("  \\end{tabular}\n")
    output.write("  \\end{scriptsize}\n")
    output.write("\\end{table}\n")

    output.write("\\end{document}")

    return output.getvalue()


def __wilcoxon_to_latex(df: pd.DataFrame, caption: str, label: str, minimization=True, alignment: str = "c"):
    """Convert a pandas DataFrame to a LaTeX tabular. Prints labels in bold and does use math mode.

    :param df: Pandas dataframe.
    :param caption: LaTeX table caption.
    :param label: LaTeX table label.
    :param minimization: If indicator is minimization, highlight the best values of mean/median; else, the lowest.
    """
    num_columns, num_rows = df.shape[1], df.shape[0]
    output = io.StringIO()

    col_format = "{}|{}".format(alignment, alignment * num_columns)
    column_labels = ["\\textbf{{{0}}}".format(label.replace("_", "\\_")) for label in df.columns]

    # Write header
    output.write("\\documentclass{article}\n")

    output.write("\\usepackage[utf8]{inputenc}\n")
    output.write("\\usepackage{tabularx}\n")
    output.write("\\usepackage{amssymb}\n")
    output.write("\\usepackage{amsmath}\n")

    output.write("\\title{Wilcoxon - Mann-Whitney rank sum test}\n")
    output.write("\\author{}\n")

    output.write("\\begin{document}\n")
    output.write("\\maketitle\n")

    output.write("\\section{Table}\n")

    output.write("\\begin{table}[!htp]\n")
    output.write("  \\caption{{{}}}\n".format(caption))
    output.write("  \\label{{{}}}\n".format(label))
    output.write("  \\centering\n")
    output.write("  \\begin{scriptsize}\n")
    output.write("  \\begin{tabular}{%s}\n" % col_format)
    output.write("      & {} \\\\\\hline\n".format(" & ".join(column_labels)))

    symbolo = "\\triangledown\ "
    symbolplus = "\\blacktriangle\ "

    if not minimization:
        symbolo, symbolplus = symbolplus, symbolo

    # Write data lines
    for i in range(num_rows):
<<<<<<< HEAD
        values = [val.replace('-', '\\text{--}\ ').replace('o', symbolo).replace('+', symbolplus) for val in df.iloc[i]]
        output.write('      \\textbf{{{0}}} & ${1}$ \\\\\n'.format(
            df.index[i], ' $ & $ '.join([str(val) for val in values]))
=======
        values = [val.replace("-", "\\text{--}\ ").replace("o", symbolo).replace("+", symbolplus) for val in df.ix[i]]
        output.write(
            "      \\textbf{{{0}}} & ${1}$ \\\\\n".format(df.index[i], " $ & $ ".join([str(val) for val in values]))
>>>>>>> 29fc8486
        )

    # Write footer
    output.write("  \\end{tabular}\n")
    output.write("  \\end{scriptsize}\n")
    output.write("\\end{table}\n")

    output.write("\\end{document}")

    return output.getvalue()


def check_minimization(indicator) -> bool:
    if indicator == "HV":
        return False
    else:
        return True<|MERGE_RESOLUTION|>--- conflicted
+++ resolved
@@ -549,15 +549,9 @@
 
     # Write data lines
     for i in range(num_rows):
-<<<<<<< HEAD
-        values = [val.replace('-', '\\text{--}\ ').replace('o', symbolo).replace('+', symbolplus) for val in df.iloc[i]]
-        output.write('      \\textbf{{{0}}} & ${1}$ \\\\\n'.format(
-            df.index[i], ' $ & $ '.join([str(val) for val in values]))
-=======
-        values = [val.replace("-", "\\text{--}\ ").replace("o", symbolo).replace("+", symbolplus) for val in df.ix[i]]
+        values = [val.replace("-", "\\text{--}\ ").replace("o", symbolo).replace("+", symbolplus) for val in df.iloc[i]]
         output.write(
             "      \\textbf{{{0}}} & ${1}$ \\\\\n".format(df.index[i], " $ & $ ".join([str(val) for val in values]))
->>>>>>> 29fc8486
         )
 
     # Write footer
