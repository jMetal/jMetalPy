from dask.distributed import Client
<<<<<<< HEAD
from distributed import LocalCluster
=======
>>>>>>> 52e0b172f0c6d651ba08b961a90a382f0a4b8e0f

from examples.multiobjective.parallel.zdt1_modified import ZDT1Modified
from jmetal.algorithm.multiobjective.nsgaii import DistributedNSGAII
from jmetal.operator import PolynomialMutation, SBXCrossover, BinaryTournamentSelection
from jmetal.util.comparator import RankingAndCrowdingDistanceComparator
from jmetal.util.termination_criterion import StoppingByEvaluations

if __name__ == '__main__':
    problem = ZDT1Modified()

<<<<<<< HEAD
    client = Client(LocalCluster(n_workers=24))
=======
    client = Client()
>>>>>>> 52e0b172f0c6d651ba08b961a90a382f0a4b8e0f

    algorithm = DistributedNSGAII(
        problem=problem,
        population_size=10,
<<<<<<< HEAD
        termination_criterion=StoppingByEvaluations(max=100),
=======
>>>>>>> 52e0b172f0c6d651ba08b961a90a382f0a4b8e0f
        mutation=PolynomialMutation(probability=1.0 / problem.number_of_variables, distribution_index=20),
        crossover=SBXCrossover(probability=1.0, distribution_index=20),
        selection=BinaryTournamentSelection(comparator=RankingAndCrowdingDistanceComparator()),
        number_of_cores=8,
<<<<<<< HEAD
        client=client
=======
        client=client,
        termination_criterion=StoppingByEvaluations(max=100)
>>>>>>> 52e0b172f0c6d651ba08b961a90a382f0a4b8e0f
    )

    algorithm.run()
    front = algorithm.get_result()

    print('Algorithm: ' + algorithm.get_name())
    print('Problem: ' + problem.get_name())
    print('Computing time: ' + str(algorithm.total_computing_time))
<<<<<<< HEAD


=======
>>>>>>> 52e0b172f0c6d651ba08b961a90a382f0a4b8e0f<|MERGE_RESOLUTION|>--- conflicted
+++ resolved
@@ -1,9 +1,5 @@
 from dask.distributed import Client
-<<<<<<< HEAD
 from distributed import LocalCluster
-=======
->>>>>>> 52e0b172f0c6d651ba08b961a90a382f0a4b8e0f
-
 from examples.multiobjective.parallel.zdt1_modified import ZDT1Modified
 from jmetal.algorithm.multiobjective.nsgaii import DistributedNSGAII
 from jmetal.operator import PolynomialMutation, SBXCrossover, BinaryTournamentSelection
@@ -13,29 +9,13 @@
 if __name__ == '__main__':
     problem = ZDT1Modified()
 
-<<<<<<< HEAD
     client = Client(LocalCluster(n_workers=24))
-=======
-    client = Client()
->>>>>>> 52e0b172f0c6d651ba08b961a90a382f0a4b8e0f
 
     algorithm = DistributedNSGAII(
         problem=problem,
         population_size=10,
-<<<<<<< HEAD
         termination_criterion=StoppingByEvaluations(max=100),
-=======
->>>>>>> 52e0b172f0c6d651ba08b961a90a382f0a4b8e0f
-        mutation=PolynomialMutation(probability=1.0 / problem.number_of_variables, distribution_index=20),
-        crossover=SBXCrossover(probability=1.0, distribution_index=20),
-        selection=BinaryTournamentSelection(comparator=RankingAndCrowdingDistanceComparator()),
-        number_of_cores=8,
-<<<<<<< HEAD
         client=client
-=======
-        client=client,
-        termination_criterion=StoppingByEvaluations(max=100)
->>>>>>> 52e0b172f0c6d651ba08b961a90a382f0a4b8e0f
     )
 
     algorithm.run()
@@ -44,8 +24,3 @@
     print('Algorithm: ' + algorithm.get_name())
     print('Problem: ' + problem.get_name())
     print('Computing time: ' + str(algorithm.total_computing_time))
-<<<<<<< HEAD
-
-
-=======
->>>>>>> 52e0b172f0c6d651ba08b961a90a382f0a4b8e0f