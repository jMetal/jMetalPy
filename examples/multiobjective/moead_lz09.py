--- conflicted
+++ resolved
@@ -9,11 +9,7 @@
 
 if __name__ == '__main__':
     problem = LZ09_F2()
-<<<<<<< HEAD
-    problem.reference_front = read_solutions(filename='../../resources/reference_front/LZ09_F2.pf')
-=======
     problem.reference_front = read_solutions(filename='resources/reference_front/LZ09_F2.pf')
->>>>>>> bf199700
 
     max_evaluations = 150000
 
