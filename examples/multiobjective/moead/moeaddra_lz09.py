--- conflicted
+++ resolved
@@ -11,10 +11,6 @@
     problem = UF1()
     problem.reference_front = read_solutions(filename='resources/reference_front/UF1.pf')
 
-<<<<<<< HEAD
-
-=======
->>>>>>> c3a7be2e
     max_evaluations = 300000
 
     algorithm = MOEAD_DRA(
