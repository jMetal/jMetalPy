from jmetal.algorithm.singleobjective.simulated_annealing import SimulatedAnnealing
from jmetal.operator import BitFlipMutation
from jmetal.problem import OneMax
from jmetal.util.solution import print_function_values_to_file, print_variables_to_file
from jmetal.util.termination_criterion import StoppingByEvaluations

<<<<<<< HEAD
if __name__ == "__main__":
    problem = OneMax(number_of_bits=1024)
=======
if __name__ == '__main__':
    problem = OneMax(number_of_bits=512)
>>>>>>> 12093d3d

    max_evaluations = 10000

    algorithm = SimulatedAnnealing(
        problem=problem,
        mutation=BitFlipMutation(probability=1.0 / problem.number_of_bits),
        termination_criterion=StoppingByEvaluations(max_evaluations=max_evaluations),
    )

    algorithm.run()
    result = algorithm.get_result()

    # Save results to file
    print_function_values_to_file(result, "FUN." + algorithm.get_name() + "." + problem.get_name())
    print_variables_to_file(result, "VAR." + algorithm.get_name() + "." + problem.get_name())

    print("Algorithm: " + algorithm.get_name())
    print("Problem: " + problem.get_name())
    print("Solution: " + result.get_binary_string())
    print("Fitness:  " + str(result.objectives[0]))
    print("Computing time: " + str(algorithm.total_computing_time))<|MERGE_RESOLUTION|>--- conflicted
+++ resolved
@@ -4,13 +4,8 @@
 from jmetal.util.solution import print_function_values_to_file, print_variables_to_file
 from jmetal.util.termination_criterion import StoppingByEvaluations
 
-<<<<<<< HEAD
-if __name__ == "__main__":
-    problem = OneMax(number_of_bits=1024)
-=======
 if __name__ == '__main__':
     problem = OneMax(number_of_bits=512)
->>>>>>> 12093d3d
 
     max_evaluations = 10000
 
