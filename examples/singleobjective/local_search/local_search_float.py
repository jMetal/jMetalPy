--- conflicted
+++ resolved
@@ -4,13 +4,8 @@
 from jmetal.util.solution import print_function_values_to_file, print_variables_to_file
 from jmetal.util.termination_criterion import StoppingByEvaluations
 
-<<<<<<< HEAD
-if __name__ == "__main__":
-    problem = Sphere(10)
-=======
 if __name__ == '__main__':
     problem = Rastrigin(10)
->>>>>>> 12093d3d
 
     max_evaluations = 100000
 
