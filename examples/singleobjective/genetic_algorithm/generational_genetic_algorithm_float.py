--- conflicted
+++ resolved
@@ -13,11 +13,7 @@
         mutation=PolynomialMutation(1.0 / problem.number_of_variables, 20.0),
         crossover=SBXCrossover(0.9, 5.0),
         selection=BinaryTournamentSelection(),
-<<<<<<< HEAD
-        termination_criterion=StoppingByEvaluations(max_evaluations=500000),
-=======
         termination_criterion=StoppingByEvaluations(max_evaluations=100000)
->>>>>>> 12093d3d
     )
 
     algorithm.run()
